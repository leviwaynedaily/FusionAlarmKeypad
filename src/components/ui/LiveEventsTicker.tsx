--- conflicted
+++ resolved
@@ -687,14 +687,8 @@
           </div>
         )}
 
-<<<<<<< HEAD
-        {/* Edge fades - Extended and more gradual for seamless blending */}
-        <div className="pointer-events-none absolute inset-y-0 left-0 w-48 bg-gradient-to-r from-white via-white/95 via-white/85 via-white/70 via-white/55 via-white/40 via-white/25 via-white/15 via-white/8 dark:from-[#0f0f0f] dark:via-[#0f0f0f]/95 dark:via-[#0f0f0f]/85 dark:via-[#0f0f0f]/70 dark:via-[#0f0f0f]/55 dark:via-[#0f0f0f]/40 dark:via-[#0f0f0f]/25 dark:via-[#0f0f0f]/15 dark:via-[#0f0f0f]/8 to-transparent z-20" />
-        <div className="pointer-events-none absolute inset-y-0 right-0 w-96 bg-gradient-to-l from-white via-white/98 via-white/92 via-white/85 via-white/75 via-white/65 via-white/55 via-white/45 via-white/35 via-white/25 via-white/18 via-white/12 via-white/8 via-white/5 dark:from-[#0f0f0f] dark:via-[#0f0f0f]/98 dark:via-[#0f0f0f]/92 dark:via-[#0f0f0f]/85 dark:via-[#0f0f0f]/75 dark:via-[#0f0f0f]/65 dark:via-[#0f0f0f]/55 dark:via-[#0f0f0f]/45 dark:via-[#0f0f0f]/35 dark:via-[#0f0f0f]/25 dark:via-[#0f0f0f]/18 dark:via-[#0f0f0f]/12 dark:via-[#0f0f0f]/8 dark:via-[#0f0f0f]/5 to-transparent z-20" />
-=======
-        {/* Right fade only - Shows newest events clearly and fades toward older events */}
-        <div className="pointer-events-none absolute inset-y-0 right-0 w-80 bg-gradient-to-l from-white via-white/90 via-white/75 via-white/60 via-white/45 via-white/30 dark:from-[#0f0f0f] dark:via-[#0f0f0f]/90 dark:via-[#0f0f0f]/75 dark:via-[#0f0f0f]/60 dark:via-[#0f0f0f]/45 dark:via-[#0f0f0f]/30 to-transparent z-20" />
->>>>>>> 4f0d7696
+{/* Right fade only - Extended and gradual for seamless blending */}
+<div className="pointer-events-none absolute inset-y-0 right-0 w-96 bg-gradient-to-l from-white via-white/98 via-white/92 via-white/85 via-white/75 via-white/65 via-white/55 via-white/45 via-white/35 via-white/25 via-white/18 via-white/12 via-white/8 via-white/5 dark:from-[#0f0f0f] dark:via-[#0f0f0f]/98 dark:via-[#0f0f0f]/92 dark:via-[#0f0f0f]/85 dark:via-[#0f0f0f]/75 dark:via-[#0f0f0f]/65 dark:via-[#0f0f0f]/55 dark:via-[#0f0f0f]/45 dark:via-[#0f0f0f]/35 dark:via-[#0f0f0f]/25 dark:via-[#0f0f0f]/18 dark:via-[#0f0f0f]/12 dark:via-[#0f0f0f]/8 dark:via-[#0f0f0f]/5 to-transparent z-20" />
 
         {/* Scroll button - Only right arrow to view older events */}
         {filteredEvents.length > 3 && (
